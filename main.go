--- conflicted
+++ resolved
@@ -348,19 +348,15 @@
 	http.HandleFunc(path.Join(*routePrefix, proberPath), func(w http.ResponseWriter, r *http.Request) {
 		handler(w, r, logger, exporterMetrics)
 	})
-<<<<<<< HEAD
 	http.HandleFunc(path.Join(*routePrefix, "/-/reload"), updateConfiguration) // Endpoint to reload configuration.
 	// Serve pprof under the route prefix. These links are displayed on the landing page.
 	http.HandleFunc(path.Join(*routePrefix, "debug/pprof/"), pprof.Index)
 	http.HandleFunc(path.Join(*routePrefix, "debug/pprof/heap"), pprof.Handler("heap").ServeHTTP)
-=======
-	http.HandleFunc("/-/reload", updateConfiguration) // Endpoint to reload configuration.
 	// Endpoint to respond to health checks
-	http.HandleFunc("/-/healthy", func(w http.ResponseWriter, r *http.Request) {
+  http.HandleFunc(path.Join(*routePrefix,"/-/healthy"), func(w http.ResponseWriter, r *http.Request) {
 		w.WriteHeader(http.StatusOK)
 		w.Write([]byte("Healthy"))
 	})
->>>>>>> 63230cba
 
 	if *metricsPath != "/" && *metricsPath != "" {
 		landingConfig := web.LandingConfig{
